--- conflicted
+++ resolved
@@ -16,11 +16,7 @@
 use std::io::Error as IoError;
 
 #[cfg(not(feature = "std"))]
-<<<<<<< HEAD
-#[derive(Debug)]
-=======
 #[derive(PartialEq, Debug)]
->>>>>>> ef641455
 pub enum IoError {
     ReadError,
     WriteError,
